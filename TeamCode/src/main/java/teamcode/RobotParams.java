/*
 * Copyright (c) 2022 Titan Robotics Club (http://www.titanrobotics.com)
 *
 * Permission is hereby granted, free of charge, to any person obtaining a copy
 * of this software and associated documentation files (the "Software"), to deal
 * in the Software without restriction, including without limitation the rights
 * to use, copy, modify, merge, publish, distribute, sublicense, and/or sell
 * copies of the Software, and to permit persons to whom the Software is
 * furnished to do so, subject to the following conditions:
 *
 * The above copyright notice and this permission notice shall be included in all
 * copies or substantial portions of the Software.
 *
 * THE SOFTWARE IS PROVIDED "AS IS", WITHOUT WARRANTY OF ANY KIND, EXPRESS OR
 * IMPLIED, INCLUDING BUT NOT LIMITED TO THE WARRANTIES OF MERCHANTABILITY,
 * FITNESS FOR A PARTICULAR PURPOSE AND NONINFRINGEMENT. IN NO EVENT SHALL THE
 * AUTHORS OR COPYRIGHT HOLDERS BE LIABLE FOR ANY CLAIM, DAMAGES OR OTHER
 * LIABILITY, WHETHER IN AN ACTION OF CONTRACT, TORT OR OTHERWISE, ARISING FROM,
 * OUT OF OR IN CONNECTION WITH THE SOFTWARE OR THE USE OR OTHER DEALINGS IN THE
 * SOFTWARE.
 */

package teamcode;

import android.os.Environment;

import com.qualcomm.robotcore.hardware.DcMotor;

import TrcCommonLib.trclib.TrcHomographyMapper;
import TrcCommonLib.trclib.TrcPidController;
import TrcCommonLib.trclib.TrcPose2D;

/**
 * This class contains robot and subsystem constants and parameters.
 */
public class RobotParams
{
    /**
     * This class contains robot preferences. It controls enabling/disabling of various robot features.
     */
    public static class Preferences
    {
        // Miscellaneous
        public static boolean useTraceLog = true;
        public static boolean useLoopPerformanceMonitor = true;
        public static boolean useBlinkin = true;
        public static boolean useBatteryMonitor = false;
        // Vision
        public static boolean useVuforia = false;
        public static boolean showVuforiaView = false;
        public static boolean useTensorFlow = false;
        public static boolean showTensorFlowView = false;
        public static boolean useEasyOpenCV = true;
        public static boolean showEasyOpenCvView = true;
        public static boolean testFrontEocv = true;
        // Robot
        public static boolean noRobot = false;
        public static boolean swerveRobot = false;
        // Drive Base
        public static boolean useExternalOdometry = true;
        public static boolean useVelocityControl = false;
        // Subsystems
        public static boolean initSubsystems = true;
        public static boolean useTurret = false;
<<<<<<< HEAD
        public static boolean useElevator = true;
        public static boolean useArm = true;
        public static boolean useIntake = true;
=======
        public static boolean useElevator = false;
        public static boolean useArm = false;
        public static boolean useIntake = false;
>>>>>>> cc7103e1
        public static boolean hasIntakeSensor = false;
    }   //class Preferences

    public static final String ROBOT_NAME                       = "Robot3543";
    public static final String TEAM_FOLDER_PATH                 =
        Environment.getExternalStorageDirectory().getPath() + "/FIRST/ftc3543";
    public static final String LOG_FOLDER_PATH                  = TEAM_FOLDER_PATH + "/logs";
    //
    // Hardware names.
    //
    public static final String HWNAME_IMU                       = "imu";
    public static final String HWNAME_FRONT_WEBCAM              = "Webcam 1";
    public static final String HWNAME_ELEVATOR_WEBCAM           = "Webcam 2";
    public static final String HWNAME_BLINKIN                   = "blinkin";
    public static final String HWNAME_LFDRIVE_MOTOR             = "lfDriveMotor";
    public static final String HWNAME_RFDRIVE_MOTOR             = "rfDriveMotor";
    public static final String HWNAME_LBDRIVE_MOTOR             = "lbDriveMotor";
    public static final String HWNAME_RBDRIVE_MOTOR             = "rbDriveMotor";
    public static final String HWNAME_LFSTEER_SERVO1            = "lfSteerServo1";
    public static final String HWNAME_LFSTEER_SERVO2            = "lfSteerServo2";
    public static final String HWNAME_RFSTEER_SERVO1            = "rfSteerServo1";
    public static final String HWNAME_RFSTEER_SERVO2            = "rfSteerServo2";
    public static final String HWNAME_LBSTEER_SERVO1            = "lbSteerServo1";
    public static final String HWNAME_LBSTEER_SERVO2            = "lbSteerServo2";
    public static final String HWNAME_RBSTEER_SERVO1            = "rbSteerServo1";
    public static final String HWNAME_RBSTEER_SERVO2            = "rbSteerServo2";
    public static final String HWNAME_TURRET                    = "turret";
    public static final String HWNAME_TURRET_DIR_SWITCH         = "turretDirSwitch";
    public static final String HWNAME_ELEVATOR                  = "elevator";
    public static final String HWNAME_ARM                       = "arm";
    public static final String HWNAME_INTAKE                    = "intake";
    //
    // Field dimensions.
    //
    public static final double FULL_FIELD_INCHES                = 141.0;
    public static final double HALF_FIELD_INCHES                = FULL_FIELD_INCHES/2.0;
    public static final double FULL_TILE_INCHES                 = 23.75;
    public static final double CONE_HEIGHT                      = 5.0;
    public static final double STACKED_CONE_ADDITION            = 1.5;
    public static final double LOW_JUNCTION_HEIGHT              = 20.0;
    public static final double MID_JUNCTION_HEIGHT              = 26.5;
    public static final double HIGH_JUNCTION_HEIGHT             = 34.0;
    //
    // Robot dimensions.
    //
    public static final double ROBOT_LENGTH                     = 17.50;
    public static final double ROBOT_WIDTH                      = 14.50;
    public static final double DRIVE_BASE_LENGTH                = 13.25;
    public static final double DRIVE_BASE_WIDTH                 = 12.50;
    //
    // Game positions.
    //
    public static final double STARTPOS_FROM_FIELDCENTER_X      = 1.5 * FULL_TILE_INCHES;
    public static final double STARTPOS_FROM_FIELDCENTER_Y      = HALF_FIELD_INCHES - ROBOT_LENGTH/2.0;

    public static TrcPose2D STARTPOS_RED_LEFT = new TrcPose2D(
            -STARTPOS_FROM_FIELDCENTER_X, -STARTPOS_FROM_FIELDCENTER_Y, 0.0);
    public static TrcPose2D STARTPOS_RED_RIGHT = new TrcPose2D(
            STARTPOS_FROM_FIELDCENTER_X, -STARTPOS_FROM_FIELDCENTER_Y, 0.0);
    public static TrcPose2D STARTPOS_BLUE_LEFT = new TrcPose2D(
            STARTPOS_FROM_FIELDCENTER_X, STARTPOS_FROM_FIELDCENTER_Y, 180.0);
    public static TrcPose2D STARTPOS_BLUE_RIGHT = new TrcPose2D(
            -STARTPOS_FROM_FIELDCENTER_X, STARTPOS_FROM_FIELDCENTER_Y, 180.0);

    // Park positions are in tile units.
    public static final double PARKPOS_LEFTP1_FROM_FIELDCENTER_X    = 2.5;
    public static final double PARKPOS_LEFTP2_FROM_FIELDCENTER_X    = 1.5;
    public static final double PARKPOS_LEFTP3_FROM_FIELDCENTER_X    = 0.5;
//    public static final double PARKPOS_RIGHTP1_FROM_FIELDCENTER_X   = 0.5;
//    public static final double PARKPOS_RIGHTP2_FROM_FIELDCENTER_X   = 1.5;
//    public static final double PARKPOS_RIGHTP3_FROM_FIELDCENTER_X   = 2.5;
    public static final double PARKPOS_FAR_FROM_FIELDCENTER_Y       = 0.5;
    public static final double PARKPOS_NEAR_FROM_FIELDCENTER_Y      = 1.5;

    public static TrcPose2D PARKPOS_RED_LEFTP1_FAR = new TrcPose2D(
        -PARKPOS_LEFTP1_FROM_FIELDCENTER_X, -PARKPOS_FAR_FROM_FIELDCENTER_Y, 0.0);
    public static TrcPose2D PARKPOS_RED_LEFTP1_NEAR = new TrcPose2D(
        -PARKPOS_LEFTP1_FROM_FIELDCENTER_X, -PARKPOS_NEAR_FROM_FIELDCENTER_Y, 0.0);
    public static TrcPose2D PARKPOS_RED_LEFTP2_FAR = new TrcPose2D(
        -PARKPOS_LEFTP2_FROM_FIELDCENTER_X, -PARKPOS_FAR_FROM_FIELDCENTER_Y, 0.0);
    public static TrcPose2D PARKPOS_RED_LEFTP2_NEAR = new TrcPose2D(
        -PARKPOS_LEFTP2_FROM_FIELDCENTER_X, -PARKPOS_NEAR_FROM_FIELDCENTER_Y, 0.0);
    public static TrcPose2D PARKPOS_RED_LEFTP3_FAR = new TrcPose2D(
        -PARKPOS_LEFTP3_FROM_FIELDCENTER_X, -PARKPOS_FAR_FROM_FIELDCENTER_Y, 0.0);
    public static TrcPose2D PARKPOS_RED_LEFTP3_NEAR = new TrcPose2D(
        -PARKPOS_LEFTP3_FROM_FIELDCENTER_X, -PARKPOS_NEAR_FROM_FIELDCENTER_Y, 0.0);

//    public static TrcPose2D PARKPOS_RED_RIGHTP1_FAR = new TrcPose2D(
//        PARKPOS_RIGHTP1_FROM_FIELDCENTER_X, -PARKPOS_FAR_FROM_FIELDCENTER_Y, 0.0);
//    public static TrcPose2D PARKPOS_RED_RIGHTP1_NEAR = new TrcPose2D(
//        PARKPOS_RIGHTP1_FROM_FIELDCENTER_X, -PARKPOS_NEAR_FROM_FIELDCENTER_Y, 0.0);
//    public static TrcPose2D PARKPOS_RED_RIGHTP2_FAR = new TrcPose2D(
//        PARKPOS_RIGHTP2_FROM_FIELDCENTER_X, -PARKPOS_FAR_FROM_FIELDCENTER_Y, 0.0);
//    public static TrcPose2D PARKPOS_RED_RIGHTP2_NEAR = new TrcPose2D(
//        PARKPOS_RIGHTP2_FROM_FIELDCENTER_X, -PARKPOS_NEAR_FROM_FIELDCENTER_Y, 0.0);
//    public static TrcPose2D PARKPOS_RED_RIGHTP3_FAR = new TrcPose2D(
//        PARKPOS_RIGHTP3_FROM_FIELDCENTER_X, -PARKPOS_FAR_FROM_FIELDCENTER_Y, 0.0);
//    public static TrcPose2D PARKPOS_RED_RIGHTP3_NEAR = new TrcPose2D(
//        PARKPOS_RIGHTP3_FROM_FIELDCENTER_X, -PARKPOS_NEAR_FROM_FIELDCENTER_Y, 0.0);
//
//    public static TrcPose2D PARKPOS_BLUE_LEFTP1_FAR = new TrcPose2D(
//        PARKPOS_LEFTP1_FROM_FIELDCENTER_X, PARKPOS_FAR_FROM_FIELDCENTER_Y, 0.0);
//    public static TrcPose2D PARKPOS_BLUE_LEFTP1_NEAR = new TrcPose2D(
//        PARKPOS_LEFTP1_FROM_FIELDCENTER_X, PARKPOS_NEAR_FROM_FIELDCENTER_Y, 0.0);
//    public static TrcPose2D PARKPOS_BLUE_LEFTP2_FAR = new TrcPose2D(
//        PARKPOS_LEFTP2_FROM_FIELDCENTER_X, PARKPOS_FAR_FROM_FIELDCENTER_Y, 0.0);
//    public static TrcPose2D PARKPOS_BLUE_LEFTP2_NEAR = new TrcPose2D(
//        PARKPOS_LEFTP2_FROM_FIELDCENTER_X, PARKPOS_NEAR_FROM_FIELDCENTER_Y, 0.0);
//    public static TrcPose2D PARKPOS_BLUE_LEFTP3_FAR = new TrcPose2D(
//        PARKPOS_LEFTP3_FROM_FIELDCENTER_X, PARKPOS_FAR_FROM_FIELDCENTER_Y, 0.0);
//    public static TrcPose2D PARKPOS_BLUE_LEFTP3_NEAR = new TrcPose2D(
//        PARKPOS_LEFTP3_FROM_FIELDCENTER_X, PARKPOS_NEAR_FROM_FIELDCENTER_Y, 0.0);
//
//    public static TrcPose2D PARKPOS_BLUE_RIGHTP1_FAR = new TrcPose2D(
//        -PARKPOS_RIGHTP1_FROM_FIELDCENTER_X, PARKPOS_FAR_FROM_FIELDCENTER_Y, 0.0);
//    public static TrcPose2D PARKPOS_BLUE_RIGHTP1_NEAR = new TrcPose2D(
//        -PARKPOS_RIGHTP1_FROM_FIELDCENTER_X, PARKPOS_NEAR_FROM_FIELDCENTER_Y, 0.0);
//    public static TrcPose2D PARKPOS_BLUE_RIGHTP2_FAR = new TrcPose2D(
//        -PARKPOS_RIGHTP2_FROM_FIELDCENTER_X, PARKPOS_FAR_FROM_FIELDCENTER_Y, 0.0);
//    public static TrcPose2D PARKPOS_BLUE_RIGHTP2_NEAR = new TrcPose2D(
//        -PARKPOS_RIGHTP2_FROM_FIELDCENTER_X, PARKPOS_NEAR_FROM_FIELDCENTER_Y, 0.0);
//    public static TrcPose2D PARKPOS_BLUE_RIGHTP3_FAR = new TrcPose2D(
//        -PARKPOS_RIGHTP3_FROM_FIELDCENTER_X, PARKPOS_FAR_FROM_FIELDCENTER_Y, 0.0);
//    public static TrcPose2D PARKPOS_BLUE_RIGHTP3_NEAR = new TrcPose2D(
//        -PARKPOS_RIGHTP3_FROM_FIELDCENTER_X, PARKPOS_NEAR_FROM_FIELDCENTER_Y, 0.0);

    //both arays use TILE_COORDINATES
    public static TrcPose2D[] PARKPOS_RED_LEFT_NEAR = {
        PARKPOS_RED_LEFTP1_NEAR,
        PARKPOS_RED_LEFTP2_NEAR,
        PARKPOS_RED_LEFTP3_NEAR
    };
    public static TrcPose2D[] PARKPOS_RED_LEFT_FAR = {
        PARKPOS_RED_LEFTP1_FAR,
        PARKPOS_RED_LEFTP2_FAR,
        PARKPOS_RED_LEFTP3_FAR
    };
    // In tile units.
    public static TrcPose2D CONE_STACK_RED_LEFT = new TrcPose2D(-2.95, -0.5, 0.0);
    //
    // Vision subsystem.
    //
    public static final int FRAME_QUEUE_CAPACITY                = 2;
    public static final double APRILTAG_SIZE                    = 0.05; // in meters
    public static final double APRILTAG_HEIGHT_OFFSET           = 1.5;  // in inches

    public static final double FRONTCAM_FRONT_OFFSET            = 2.25; //Camera offset from front of robot in inches
    public static final double FRONTCAM_LEFT_OFFSET             = 7.50; //Camera offset from left of robot in inches
    public static final double FRONTCAM_HEIGHT_OFFSET           = 3.75; //Camera offset from floor in inches
    public static final double FRONTCAM_TILT_DOWN               = 0.00; //Camera tilt down angle from horizontal in deg
    // Front Camera: Logitech C310
    public static final int FRONTCAM_IMAGE_WIDTH                = 640;
    public static final int FRONTCAM_IMAGE_HEIGHT               = 480;
    public static final double FRONTCAM_FX                      = 821.993;  // in pixels
    public static final double FRONTCAM_FY                      = 821.993;  // in pixels
    public static final double FRONTCAM_CX                      = 330.489;  // in pixels
    public static final double FRONTCAM_CY                      = 248.997;  // in pixels
    // Elevator Camera: Logitech C310
    public static final int ELEVATORCAM_IMAGE_WIDTH             = 640;
    public static final int ELEVATORCAM_IMAGE_HEIGHT            = 480;
    public static final double ELEVATORCAM_FX                   = 821.993;  // in pixels
    public static final double ELEVATORCAM_FY                   = 821.993;  // in pixels
    public static final double ELEVATORCAM_CX                   = 330.489;  // in pixels
    public static final double ELEVATORCAM_CY                   = 248.997;  // in pixels

    public static final double HOMOGRAPHY_CAMERA_TOPLEFT_X      = 0.0;
    public static final double HOMOGRAPHY_CAMERA_TOPLEFT_Y      = 0.0;
    public static final double HOMOGRAPHY_CAMERA_TOPRIGHT_X     = FRONTCAM_IMAGE_WIDTH - 1;
    public static final double HOMOGRAPHY_CAMERA_TOPRIGHT_Y     = 0.0;
    public static final double HOMOGRAPHY_CAMERA_BOTTOMLEFT_X   = 0.0;
    public static final double HOMOGRAPHY_CAMERA_BOTTOMLEFT_Y   = FRONTCAM_IMAGE_HEIGHT - 1;
    public static final double HOMOGRAPHY_CAMERA_BOTTOMRIGHT_X  = FRONTCAM_IMAGE_WIDTH - 1;
    public static final double HOMOGRAPHY_CAMERA_BOTTOMRIGHT_Y  = FRONTCAM_IMAGE_HEIGHT - 1;

    // These should be in real-world robot coordinates. Needs calibration after camera is actually mounted in position.
    // Measurement unit: inches
    public static final double HOMOGRAPHY_WORLD_TOPLEFT_X       = -22.25;
    public static final double HOMOGRAPHY_WORLD_TOPLEFT_Y       = 60.0;
    public static final double HOMOGRAPHY_WORLD_TOPRIGHT_X      = 23.0;
    public static final double HOMOGRAPHY_WORLD_TOPRIGHT_Y      = 60.0;
    public static final double HOMOGRAPHY_WORLD_BOTTOMLEFT_X    = -8.75;
    public static final double HOMOGRAPHY_WORLD_BOTTOMLEFT_Y    = 16.0;
    public static final double HOMOGRAPHY_WORLD_BOTTOMRIGHT_X   = 7.5;
    public static final double HOMOGRAPHY_WORLD_BOTTOMRIGHT_Y   = 16.0;

    public static final TrcHomographyMapper.Rectangle cameraRect = new TrcHomographyMapper.Rectangle(
        RobotParams.HOMOGRAPHY_CAMERA_TOPLEFT_X, RobotParams.HOMOGRAPHY_CAMERA_TOPLEFT_Y,
        RobotParams.HOMOGRAPHY_CAMERA_TOPRIGHT_X, RobotParams.HOMOGRAPHY_CAMERA_TOPRIGHT_Y,
        RobotParams.HOMOGRAPHY_CAMERA_BOTTOMLEFT_X, RobotParams.HOMOGRAPHY_CAMERA_BOTTOMLEFT_Y,
        RobotParams.HOMOGRAPHY_CAMERA_BOTTOMRIGHT_X, RobotParams.HOMOGRAPHY_CAMERA_BOTTOMRIGHT_Y);
    public static final TrcHomographyMapper.Rectangle worldRect = new TrcHomographyMapper.Rectangle(
        RobotParams.HOMOGRAPHY_WORLD_TOPLEFT_X, RobotParams.HOMOGRAPHY_WORLD_TOPLEFT_Y,
        RobotParams.HOMOGRAPHY_WORLD_TOPRIGHT_X, RobotParams.HOMOGRAPHY_WORLD_TOPRIGHT_Y,
        RobotParams.HOMOGRAPHY_WORLD_BOTTOMLEFT_X, RobotParams.HOMOGRAPHY_WORLD_BOTTOMLEFT_Y,
        RobotParams.HOMOGRAPHY_WORLD_BOTTOMRIGHT_X, RobotParams.HOMOGRAPHY_WORLD_BOTTOMRIGHT_Y);
    //
    // Motor Odometries.
    //

    // https://www.gobilda.com/5203-series-yellow-jacket-planetary-gear-motor-19-2-1-ratio-24mm-length-8mm-rex-shaft-312-rpm-3-3-5v-encoder/
    public static final double GOBILDA_5203_312_ENCODER_PPR     = (((1.0 + 46.0/17.0)*(1.0 + 46.0/11.0))*28.0);
    public static final double GOBILDA_5203_312_RPM             = 312.0;
    public static final double GOBILDA_5203_312_MAX_VELOCITY_PPS=
        GOBILDA_5203_312_ENCODER_PPR*GOBILDA_5203_312_RPM/60.0; // 2795.9872 pps
    //https://www.gobilda.com/5203-series-yellow-jacket-planetary-gear-motor-13-7-1-ratio-24mm-length-8mm-rex-shaft-435-rpm-3-3-5v-encoder/
    public static final double GOBILDA_5203_435_ENCODER_PPR     = (((1.0 + 46.0/17.0)*(1.0 + 46.0/17.0))*28.0);
    public static final double GOBILDA_5203_435_RPM             = 435.0;
    public static final double GOBILDA_5203_435_MAX_VELOCITY_PPS=
        GOBILDA_5203_435_ENCODER_PPR*GOBILDA_5203_435_RPM/60.0; // 2787.9135 pps
    //
    // DriveBase subsystem.
    //
    public static final double STEER_LOW_LIMIT                  = -90.0;
    public static final double STEER_HIGH_LIMIT                 = 90.0;
    public static final double LFSTEER_MINUS90                  = 0.20;
    public static final double LFSTEER_PLUS90                   = 0.85;
    public static final double RFSTEER_MINUS90                  = 0.21;
    public static final double RFSTEER_PLUS90                   = 0.87;
    public static final double LBSTEER_MINUS90                  = 0.26;
    public static final double LBSTEER_PLUS90                   = 0.94;
    public static final double RBSTEER_MINUS90                  = 0.18;
    public static final double RBSTEER_PLUS90                   = 0.85;

    public static final boolean LFDRIVE_INVERTED                = true;
    public static final boolean RFDRIVE_INVERTED                = true;
    public static final boolean LBDRIVE_INVERTED                = true;
    public static final boolean RBDRIVE_INVERTED                = true;
    public static final boolean LFSTEER_INVERTED                = false;
    public static final boolean RFSTEER_INVERTED                = false;
    public static final boolean LBSTEER_INVERTED                = false;
    public static final boolean RBSTEER_INVERTED                = false;

    public static final DcMotor.RunMode DRIVE_MOTOR_MODE        = DcMotor.RunMode.RUN_USING_ENCODER;
    public static final boolean DRIVE_WHEEL_BRAKE_MODE_ON       = true;
    public static final boolean LEFT_WHEEL_INVERTED             = true;
    public static final boolean RIGHT_WHEEL_INVERTED            = false;
    public static final double TURN_POWER_LIMIT                 = 0.5;
    public static final double SLOW_DRIVE_POWER_SCALE           = 0.5;
    public static final double X_ODOMETRY_WHEEL_OFFSET          = ROBOT_LENGTH/2.0 - (3.875 + 9.5); //behind centroid
    public static final double Y_LEFT_ODOMETRY_WHEEL_OFFSET     = -15.25/2.0;
    public static final double Y_RIGHT_ODOMETRY_WHEEL_OFFSET    = 15.25/2.0;
    public static final RobotDrive.DriveMode ROBOT_DRIVE_MODE   = RobotDrive.DriveMode.ARCADE_MODE;
    //
    // Velocity controlled constants.
    //
    public static final double DRIVE_MOTOR_MAX_VELOCITY_PPS     = GOBILDA_5203_312_MAX_VELOCITY_PPS;

    public static TrcPidController.PidCoefficients xPosPidCoeff =
        new TrcPidController.PidCoefficients(0.095, 0.0, 0.001, 0.0);
    public static double XPOS_TOLERANCE                         = 1.0;
    public static double XPOS_INCHES_PER_COUNT                  = 0.01924724265461924299065420560748;

    public static TrcPidController.PidCoefficients yPosPidCoeff =
        new TrcPidController.PidCoefficients(0.06, 0.0, 0.002, 0.0);
    public static final double YPOS_TOLERANCE                   = 1.0;
    public static final double YPOS_INCHES_PER_COUNT            = 0.02166184604662450653409090909091;

    public static TrcPidController.PidCoefficients turnPidCoeff =
        new TrcPidController.PidCoefficients(0.025, 0.0, 0.001, 0.0);
    public static final double TURN_TOLERANCE                   = 2.0;

    public static final double X_ODWHEEL_INCHES_PER_COUNT       = 7.6150160901199168116026724971383e-4;
    public static final double Y_ODWHEEL_INCHES_PER_COUNT       = 7.6301149255006038191364659148717e-4;
    //
    // Pure Pursuit parameters.
    //
    // No-Load max velocity (i.e. theoretical maximum)
    // goBILDA 5203-312 motor, max shaft speed = 312 RPM
    // motor-to-wheel gear ratio = 1:1
    // max wheel speed = pi * wheel diameter * wheel gear ratio * motor RPM / 60.0
    // = 3.1415926535897932384626433832795 * 4 in. * 1.0 * 312.0 / 60.0
    // = 65.345127194667699360022982372214 in./sec.
    public static final double ROBOT_MAX_VELOCITY               = 25.0;     // measured maximum from drive speed test.
    public static final double ROBOT_MAX_ACCELERATION           = 3380.0;   // measured maximum from drive speed test.
    // KF should be set to the reciprocal of max tangential velocity (time to travel unit distance), units: sec./in.
    public static TrcPidController.PidCoefficients velPidCoeff  =
        new TrcPidController.PidCoefficients(0.0, 0.0, 0.0, 1.0/ROBOT_MAX_VELOCITY);
    public static final double PPD_FOLLOWING_DISTANCE           = 6.0;
    public static final double PPD_POS_TOLERANCE                = 2.0;
    public static final double PPD_TURN_TOLERANCE               = 1.0;
    //
    // Turret subsystem.
    //
    static final double TURRET_KP                               = 0.2;
    static final double TURRET_KI                               = 0.0;
    static final double TURRET_KD                               = 0.0;
    static final double TURRET_TOLERANCE                        = 0.5;
    // Rev Core Hex Motor (https://www.revrobotics.com/rev-41-1300/)
    static final double TURRET_ENCODER_PPR                      = 288.0;
    static final double TURRET_GEAR_RATIO                       = 100.0/60.0;
    static final double TURRET_DEG_PER_COUNT                    = 360.0/(TURRET_ENCODER_PPR*TURRET_GEAR_RATIO);
    static final double TURRET_OFFSET                           = 0.0;
    static final double TURRET_MIN_POS                          = 0.0;
    static final double TURRET_MAX_POS                          = 359.0;
    // continuously?
    static final boolean TURRET_MOTOR_INVERTED                  = true;
    static final boolean TURRET_HAS_LOWER_LIMIT_SWITCH          = true;
    static final boolean TURRET_LOWER_LIMIT_INVERTED            = true;
    static final boolean TURRET_HAS_UPPER_LIMIT_SWITCH          = false;
    static final boolean TURRET_UPPER_LIMIT_INVERTED            = false;
    static final boolean TURRET_DIR_SWITCH_INVERTED             = false;
    static final double TURRET_CAL_POWER                        = 0.2;
    static final double TURRET_STALL_MIN_POWER                  = 0.3;
    static final double TURRET_STALL_TOLERANCE                  = 0.0;
    static final double TURRET_STALL_TIMEOUT                    = 1.0;
    static final double TURRET_RESET_TIMEOUT                    = 0.5;
    static final double TURRET_FRONT                            = 180.0;
    static final double TURRET_RIGHT                            = 90.0;
    static final double TURRET_LEFT                             = 270.0;
    static final double TURRET_BACK                             = 0.0;
    static final double[] TURRET_PRESET_LEVELS                  = new double[] {
            TURRET_BACK,                                        // Slot 0
            TURRET_RIGHT,
            TURRET_LEFT,
            TURRET_FRONT                                        // Slot 1
    };
    //In tile coordinates---how far from the cone the robot should be before trying to pick it up
    static final double TURRET_PICKUP_OFFSET                    = 0.3; //todo: tune this
    //
    // Elevator Subsystem
    //
    static final double ELEVATOR_KP                             = 0.5;
    static final double ELEVATOR_KI                             = 0.0;
    static final double ELEVATOR_KD                             = 0.025;
    static final double ELEVATOR_TOLERANCE                      = 0.5;
    static final double ELEVATOR_ENCODER_PPR                    = GOBILDA_5203_435_ENCODER_PPR;
    static final double ELEVATOR_PULLEY_DIAMETER                = 1.5*1.06;         // in inches
    static final double ELEVATOR_PULLEY_CIRCUMFERENCE           = Math.PI*ELEVATOR_PULLEY_DIAMETER;
    static final double ELEVATOR_INCHES_PER_COUNT               = ELEVATOR_PULLEY_CIRCUMFERENCE/ELEVATOR_ENCODER_PPR;
    static final double ELEVATOR_OFFSET                         = 7.0;              // in inches
    static final double ELEVATOR_MIN_POS                        = 0.0;
    static final double ELEVATOR_MAX_POS                        = 36.0;
    static final double ELEVATOR_MIN_POS_FOR_TURRET             = 10.0;
    static final boolean ELEVATOR_MOTOR_INVERTED                = false;
    static final boolean ELEVATOR_HAS_LOWER_LIMIT_SWITCH        = true;
    static final boolean ELEVATOR_LOWER_LIMIT_INVERTED          = false;
    static final boolean ELEVATOR_HAS_UPPER_LIMIT_SWITCH        = false;
    static final boolean ELEVATOR_UPPER_LIMIT_INVERTED          = false;
    static final double ELEVATOR_CAL_POWER                      = -0.1;
    static final double ELEVATOR_POWER_COMPENSATION             = 0.1;
    static final double ELEVATOR_STALL_MIN_POWER                = 0.3;
    static final double ELEVATOR_STALL_TOLERANCE                = 0.0;
    static final double ELEVATOR_STALL_TIMEOUT                  = 1.0;
    static final double ELEVATOR_RESET_TIMEOUT                  = 0.5;
    static final double CONE_GRAB_HEIGHT                        = 12.0;
    static final double[] ELEVATOR_PRESET_LEVELS                = new double[] {
            ELEVATOR_MIN_POS,                                   // Slot 0
            CONE_GRAB_HEIGHT,                                   // Slot 1
            STACKED_CONE_ADDITION + CONE_GRAB_HEIGHT,           // Slot 2
            STACKED_CONE_ADDITION * 2 + CONE_GRAB_HEIGHT,       // Slot 3
            STACKED_CONE_ADDITION * 3 + CONE_GRAB_HEIGHT,       // Slot 4
            STACKED_CONE_ADDITION * 4 + CONE_GRAB_HEIGHT,       // Slot 5
            LOW_JUNCTION_HEIGHT,                                // Slot 6
            MID_JUNCTION_HEIGHT,                                // Slot 7
            HIGH_JUNCTION_HEIGHT,                               // Slot 8
            ELEVATOR_MAX_POS                                    // Slot 9
    };
    static final double ELEVATOR_DOWN_POWER_SCALE               = 0.25;
    //
    // Arm subsystem.
    //
    static final double ARM_KP                                  = 0.15;
    static final double ARM_KI                                  = 0.0;
    static final double ARM_KD                                  = 0.0;
    static final double ARM_TOLERANCE                           = 0.5;
    static final double ARM_ENCODER_PPR                         = GOBILDA_5203_435_ENCODER_PPR;
    // https://www.gobilda.com/super-duty-worm-drive-pan-kit-28-1-ratio/
    static final double ARM_GEAR_RATIO                          = 28.0;
    static final double ARM_DEG_PER_COUNT                       = (360.0/(ARM_ENCODER_PPR*ARM_GEAR_RATIO));
    static final double ARM_OFFSET                              = 7.0;
    /*s
     * Arm Zero-Calibrated to Up Position
     * Arm Max Position is Down
     */
    static final double ARM_MIN_POS                             = 8.0;
    static final double ARM_MAX_POS                             = 140.0;
    static final double ARM_MIN_POS_FOR_TURRET                  = 90.0; //TODO: tune
    static final boolean ARM_MOTOR_INVERTED                     = true;
    static final boolean ARM_HAS_LOWER_LIMIT_SWITCH             = true;
    static final boolean ARM_LOWER_LIMIT_INVERTED               = false;
    static final boolean ARM_HAS_UPPER_LIMIT_SWITCH             = false;
    static final boolean ARM_UPPER_LIMIT_INVERTED               = false;
    static final double ARM_CAL_POWER                           = -0.3;
    static final double ARM_STALL_MIN_POWER                     = 0.3;
    static final double ARM_STALL_TOLERANCE                     = 0.0;
    static final double ARM_STALL_TIMEOUT                       = 1.0;
    static final double ARM_RESET_TIMEOUT                       = 0.5;
    static final double ARM_EXTENDED                            = 90.0;
    static final double ARM_RETRACTED                           = ARM_MIN_POS + 3;
    static final double[] ARM_PRESET_LEVELS                     = new double[] {
            ARM_MIN_POS,                                        // Slot 0: Up position
            ARM_EXTENDED,                                       // Slot 1: Horizontal position
            ARM_MAX_POS                                         // Slot 2: Down position
    };
    //
    // Intake subsystem.
    //
    static final double INTAKE_POWER_PICKUP                     = 1.0;;
    static final double INTAKE_POWER_DUMP                       = -1.0;
    static final double INTAKE_DUMP_TIME                        = 1.0;
    static final double INTAKE_SENSOR_THRESHOLD                 = 4.6;    //in cm

}   //class RobotParams<|MERGE_RESOLUTION|>--- conflicted
+++ resolved
@@ -62,15 +62,9 @@
         // Subsystems
         public static boolean initSubsystems = true;
         public static boolean useTurret = false;
-<<<<<<< HEAD
         public static boolean useElevator = true;
         public static boolean useArm = true;
         public static boolean useIntake = true;
-=======
-        public static boolean useElevator = false;
-        public static boolean useArm = false;
-        public static boolean useIntake = false;
->>>>>>> cc7103e1
         public static boolean hasIntakeSensor = false;
     }   //class Preferences
 
