/*
 * Copyright (c) 2022 Titan Robotics Club (http://www.titanrobotics.com)
 *
 * Permission is hereby granted, free of charge, to any person obtaining a copy
 * of this software and associated documentation files (the "Software"), to deal
 * in the Software without restriction, including without limitation the rights
 * to use, copy, modify, merge, publish, distribute, sublicense, and/or sell
 * copies of the Software, and to permit persons to whom the Software is
 * furnished to do so, subject to the following conditions:
 *
 * The above copyright notice and this permission notice shall be included in all
 * copies or substantial portions of the Software.
 *
 * THE SOFTWARE IS PROVIDED "AS IS", WITHOUT WARRANTY OF ANY KIND, EXPRESS OR
 * IMPLIED, INCLUDING BUT NOT LIMITED TO THE WARRANTIES OF MERCHANTABILITY,
 * FITNESS FOR A PARTICULAR PURPOSE AND NONINFRINGEMENT. IN NO EVENT SHALL THE
 * AUTHORS OR COPYRIGHT HOLDERS BE LIABLE FOR ANY CLAIM, DAMAGES OR OTHER
 * LIABILITY, WHETHER IN AN ACTION OF CONTRACT, TORT OR OTHERWISE, ARISING FROM,
 * OUT OF OR IN CONNECTION WITH THE SOFTWARE OR THE USE OR OTHER DEALINGS IN THE
 * SOFTWARE.
 */

package teamcode;

import com.qualcomm.robotcore.eventloop.opmode.TeleOp;

import java.util.Locale;

import TrcCommonLib.trclib.TrcDriveBase;
import TrcCommonLib.trclib.TrcGameController;
import TrcCommonLib.trclib.TrcRobot;
import TrcFtcLib.ftclib.FtcGamepad;
import TrcFtcLib.ftclib.FtcOpMode;

@TeleOp(name="FtcTeleOp", group="Ftc3543")

/*
    Autoassisted Teleop sequence (currently only on driver gamepad for easier tuning)
        *Driver drives to the substation
        *Driver holds B, initiating pickup Sequence
            *if driver releases B, automated pickup sequence quits -> control manually
        *Driver clicks left button -> robot drives to the nearest high pole
        *Driver holds B, turning turret, raising elevator, extending arm, then initiating the scoring sequence
            *if driver releases B, automated scoring sequence stops -> manual control

    Driver Controls:
    - LeftStickX (Rotation)
    - RightStickX (Strafe Left/Right), RightStickY (Forward/Backward)
    - LeftBumper (Change DriveOrientation: Robot/Field/Inverted)
    - RightBummer (Hold for slow drive speed)
    - Y (Toggle Pivot turn mode)

    Operator Controls:
    - Turret: LeftTrigger (anti-clockwise), RightTrigger (clockwise),
              DPadLeft (anti-clockwise preset), DPadRight (clockwise preset)
    - Elevator: RightStickY (Up/Down), DPadUp (preset up), DPadDown (preset down)
    - Arm: LeftStickY (Up/Down)
    - Retract Everything: B (prepare for pickup
    - Expand Everything: (x), Prepare for scoring
        - raise elevator to high pole height
         - turn turret to right side
         - extend arm to parallel
    - Intake: Hold A (Dump), Hold Y (Pickup)
    - Picking up cones - Operator Right bumper
        -Prereqs: assumes intake is right above cone/ conestack
        -while operator holds it, elevator goes down with intake spinning, stops
    - FD
*/

public class FtcTeleOp extends FtcOpMode
{
    private static final String moduleName = "FtcTeleOp";
    protected Robot robot;
    protected FtcGamepad driverGamepad;
    protected FtcGamepad operatorGamepad;
    private TrcDriveBase.DriveOrientation driveOrientation = TrcDriveBase.DriveOrientation.ROBOT;
    private double drivePowerScale = 1.0;
    private boolean turretSlowModeOn = false;
    private boolean pivotTurnMode = false;
    private boolean manualOverride = false;
    private boolean autoNavigate = false;

    //
    // Implements FtcOpMode abstract method.
    //

    /**
     * This method is called to initialize the robot. In FTC, this is called when the "Init" button on the Driver
     * Station is pressed.
     */
    @Override
    public void initRobot()
    {
        //
        // Create and initialize robot object.
        //
        robot = new Robot(TrcRobot.getRunMode());
        //
        // Open trace log.
        //
        if (RobotParams.Preferences.useTraceLog)
        {
            String filePrefix = Robot.matchInfo != null?
                String.format(Locale.US, "%s%02d_TeleOp", Robot.matchInfo.matchType, Robot.matchInfo.matchNumber):
                "Unknown_TeleOp";
            robot.globalTracer.openTraceLog(RobotParams.LOG_FOLDER_PATH, filePrefix);
        }
        //
        // Create and initialize Gamepads.
        //
        driverGamepad = new FtcGamepad("DriverGamepad", gamepad1, this::driverButtonEvent);
        operatorGamepad = new FtcGamepad("OperatorGamepad", gamepad2, this::operatorButtonEvent);
        driverGamepad.setYInverted(true);
        operatorGamepad.setYInverted(true);

        if (robot.robotDrive != null)
        {
            robot.robotDrive.purePursuitDrive.setMoveOutputLimit(0.5);
        }

        if (robot.vision != null && robot.vision.frontEocvVision != null)
        {
            robot.globalTracer.traceInfo("Vision enabled", "vision is enabled");
            robot.vision.frontEocvVision.setDetectObjectType(
                FtcAuto.autoChoices.alliance == FtcAuto.Alliance.RED_ALLIANCE?
                    EocvVision.ObjectType.RED_CONE: EocvVision.ObjectType.BLUE_CONE);
        }
    }   //initRobot

    //
    // Overrides TrcRobot.RobotMode methods.
    //

    /**
     * This method is called when the competition mode is about to start. In FTC, this is called when the "Play"
     * button on the Driver Station is pressed. Typically, you put code that will prepare the robot for start of
     * competition here such as resetting the encoders/sensors and enabling some sensors to start sampling.
     *
     * @param prevMode specifies the previous RunMode it is coming from (always null for FTC).
     * @param nextMode specifies the next RunMode it is going into.
     */
    @Override
    public void startMode(TrcRobot.RunMode prevMode, TrcRobot.RunMode nextMode)
    {
        robot.dashboard.clearDisplay();
        if (robot.globalTracer.isTraceLogEnabled())
        {
            robot.globalTracer.traceInfo(moduleName, "***** Starting TeleOp *****");
        }
        //
        // Tell robot object opmode is about to start so it can do the necessary start initialization for the mode.
        //
        robot.startMode(nextMode);
        updateDriveModeLeds();
    }   //startMode

    /**
     * This method is called when competition mode is about to end. Typically, you put code that will do clean
     * up here such as disabling the sampling of some sensors.
     *
     * @param prevMode specifies the previous RunMode it is coming from.
     * @param nextMode specifies the next RunMode it is going into (always null for FTC).
     */
    @Override
    public void stopMode(TrcRobot.RunMode prevMode, TrcRobot.RunMode nextMode)
    {
        //
        // Tell robot object opmode is about to stop so it can do the necessary cleanup for the mode.
        //
        robot.stopMode(prevMode);
        printPerformanceMetrics(robot.globalTracer);

        if (robot.globalTracer.isTraceLogOpened())
        {
            robot.globalTracer.closeTraceLog();
        }
    }   //stopMode

    /**
     * This method is called periodically at a slow rate. Typically, you put code that doesn't require frequent
     * update here. For example, TeleOp joystick code or status display code can be put here since human responses
     * are considered slow.
     *
     * @param elapsedTime specifies the elapsed time since the mode started.
     */
    @Override
    public void slowPeriodic(double elapsedTime)
    {
        //
        // DriveBase subsystem.
        //
        if (robot.robotDrive != null)
        {
            double[] inputs = driverGamepad.getDriveInputs(RobotParams.ROBOT_DRIVE_MODE, true, drivePowerScale);
            boolean turnOnly = inputs[0] == 0.0 && inputs[1] == 0.0;

            if (pivotTurnMode && turnOnly)
            {
                double leftPower, rightPower;
                if (inputs[2] >= 0.0)
                {
                    leftPower = inputs[2];
                    rightPower = 0.0;
                }
                else
                {
                    leftPower = 0.0;
                    rightPower = -inputs[2];
                }
                robot.robotDrive.driveBase.tankDrive(leftPower, rightPower);
            }
            else if (robot.robotDrive.driveBase.supportsHolonomicDrive())
            {
                inputs[2] *= RobotParams.SLOW_DRIVE_POWER_SCALE;
                robot.dashboard.displayPrintf(10, "xPower:%.1f,yPower:%.1f,turnPower:%.1f", inputs[0], inputs[1], inputs[2]);
                robot.robotDrive.driveBase.holonomicDrive(
                    null, inputs[0], inputs[1], inputs[2],
                    robot.robotDrive.driveBase.getDriveGyroAngle(driveOrientation));
            }
            else
            {
                double turnPower = inputs[2];
                robot.robotDrive.driveBase.arcadeDrive(inputs[1], turnPower);
            }

            robot.dashboard.displayPrintf(2, "Pose:%s", robot.robotDrive.driveBase.getFieldPosition());

        }
        //
        // Other subsystems.
        //
        if (robot.turret != null)
        {
            double turretPower = 0;
            turretPower = -operatorGamepad.getTrigger(true) * RobotParams.TURRET_POWER_SCALE_TELEOP;

            robot.turret.setPower(turretPower, !manualOverride);

            robot.dashboard.displayPrintf(
                3, "Turret: power=%.2f, pos=%.1f, LimitSW=%s/%s, Sensor=%.1f, seeTarget=%s",
                turretPower, robot.turret.getPosition(),
                robot.turret.isZeroPosSwitchActive(), robot.turret.isCalDirSwitchActive(),
                robot.turret.getSensorValue(), robot.turret.detectedTarget());
        }

        if (robot.elevator != null)
        {
            double elevatorPower = operatorGamepad.getRightStickY(true);

            if (elevatorPower < 0.0)
            {
                // Elevator is going down, gravity is helping here so we can scale the down power way down.
                elevatorPower *= RobotParams.ELEVATOR_DOWN_POWER_SCALE;
            }

            if (manualOverride)
            {
                robot.elevator.setPower(elevatorPower);
            }
            else
            {
                robot.elevator.setPidPower(elevatorPower, true);
            }

            robot.dashboard.displayPrintf(
                4, "Elevator: power=%.2f, current=%.1f, pos=%.1f, LimitSW=%s",
                elevatorPower, robot.elevator.getMotor().getCurrent(), robot.elevator.getPosition(),
                robot.elevator.isLowerLimitSwitchActive());
        }

        if (robot.arm != null)
        {
            double armPower = -operatorGamepad.getLeftStickY(true);
            if (manualOverride)
            {
                robot.arm.setPower(armPower);
            }
            else
            {
                robot.arm.setPidPower(armPower, false);
            }

            robot.dashboard.displayPrintf(
                5, "Arm: power=%.2f, pos=%.1f, LimitSW=%s",
                armPower, robot.arm.getPosition(), robot.arm.isLowerLimitSwitchActive());
        }

        if (robot.grabber != null)
        {
            robot.dashboard.displayPrintf(
                6, "Grabber: pos=%.2f, sensor=%.2f", robot.grabber.getPosition(), robot.grabber.getSensorValue());
        }
    }   //slowPeriodic

    /**
     * This method updates the blinkin LEDs to show the drive orientation mode.
     */
    private void updateDriveModeLeds()
    {
        if (robot.blinkin != null)
        {
            robot.blinkin.setPatternState(BlinkinLEDs.DRIVE_ORIENTATION_FIELD, false);
            robot.blinkin.setPatternState(BlinkinLEDs.DRIVE_ORIENTATION_ROBOT, false);
            robot.blinkin.setPatternState(BlinkinLEDs.DRIVE_ORIENTATION_INVERTED, false);
            switch (driveOrientation)
            {
                case FIELD:
                    robot.blinkin.setPatternState(BlinkinLEDs.DRIVE_ORIENTATION_FIELD, true);
                    break;

                case ROBOT:
                    robot.blinkin.setPatternState(BlinkinLEDs.DRIVE_ORIENTATION_ROBOT, true);
                    break;

                case INVERTED:
                    robot.blinkin.setPatternState(BlinkinLEDs.DRIVE_ORIENTATION_INVERTED, true);
                    break;
            }
        }
    }   //updateDriveModeLeds

    //
    // Implements TrcGameController.ButtonHandler interface.
    //

    /**
     * This method is called when driver gamepad button event is detected.
     *
     * @param gamepad specifies the game controller object that generated the event.
     * @param button specifies the button ID that generates the event.
     * @param pressed specifies true if the button is pressed, false otherwise.
     */
    public void driverButtonEvent(TrcGameController gamepad, int button, boolean pressed)
    {
        robot.dashboard.displayPrintf(7, "%s: %04x->%s", gamepad, button, pressed? "Pressed": "Released");
        robot.dashboard.displayPrintf(8, "Drive Mode:%s", driveOrientation.toString());

        switch (button)
        {
            case FtcGamepad.GAMEPAD_A:
                if(pressed){
                    robot.robotDrive.cancel();
                }
//                if (pressed && robot.robotDrive.gridDrive != null)
//                {
//                    robot.robotDrive.gridDrive.cancel();
//                }
                break;

            case FtcGamepad.GAMEPAD_B:
                if (pressed && robot.robotDrive.gridDrive != null)
                {
                    if (autoNavigate)
                    {
                        // Navigate to right cone stack and the corresponding high pole.
                        robot.startAutoNavigate(RobotParams.AUTONAV_RIGHT_CONESTACK_INDEX);
                    }
                }
                break;

            case FtcGamepad.GAMEPAD_X:
                if (pressed && robot.robotDrive.gridDrive != null)
                {
                    if (autoNavigate)
                    {
                        // Navigate to left cone stack and the corresponding high pole.
                        robot.startAutoNavigate(RobotParams.AUTONAV_LEFT_CONESTACK_INDEX);
                    }
                }
                break;

            case FtcGamepad.GAMEPAD_Y:
                if (pressed)
                {
                    pivotTurnMode = !pivotTurnMode;
                }
                break;

            case FtcGamepad.GAMEPAD_LBUMPER:
                if (pressed)
                {
                    driveOrientation = TrcDriveBase.DriveOrientation.nextDriveOrientation(driveOrientation);
                    updateDriveModeLeds();
                }
                break;

            case FtcGamepad.GAMEPAD_RBUMPER:
                // Press and hold for slow drive.
                drivePowerScale = pressed? RobotParams.SLOW_DRIVE_POWER_SCALE: 1.0;
                autoNavigate = pressed;
                break;

            case FtcGamepad.GAMEPAD_DPAD_UP:
                if (pressed && robot.robotDrive.gridDrive != null)
                {
                    robot.robotDrive.gridDrive.setRelativeYGridTarget(1);
                }
                break;

            case FtcGamepad.GAMEPAD_DPAD_DOWN:
                if (pressed && robot.robotDrive.gridDrive != null)
                {
                    robot.robotDrive.gridDrive.setRelativeYGridTarget(-1);
                }
                break;

            case FtcGamepad.GAMEPAD_DPAD_LEFT:
                if (pressed && robot.robotDrive.gridDrive != null)
                {
                    if (autoNavigate)
                    {
                        // Navigate to left substation and the corresponding high pole.
                        robot.startAutoNavigate(RobotParams.AUTONAV_LEFT_SUBSTATION_INDEX);
                    }
                    else
                    {
                        robot.robotDrive.gridDrive.setRelativeXGridTarget(-1);
                    }
                }
                break;

            case FtcGamepad.GAMEPAD_DPAD_RIGHT:
                if (pressed && robot.robotDrive.gridDrive != null)
                {
                    if (autoNavigate)
                    {
                        // Navigate to right substation and the corresponding high pole.
                        robot.startAutoNavigate(1);
                    }
                    else
                    {
                        robot.robotDrive.gridDrive.setRelativeXGridTarget(RobotParams.AUTONAV_RIGHT_SUBSTATION_INDEX);
                    }
                }
                break;

            case FtcGamepad.GAMEPAD_BACK:
                if (pressed && robot.robotDrive.gridDrive != null)
                {
                    robot.robotDrive.gridDrive.resetGridCellCenter();
                }
                break;

            case FtcGamepad.GAMEPAD_LSTICK_BTN:
                break;
        }
    }   //driverButtonEvent

    /**
     * This method is called when operator gamepad button event is detected.
     *
     * @param gamepad specifies the game controller object that generated the event.
     * @param button specifies the button ID that generates the event.
     * @param pressed specifies true if the button is pressed, false otherwise.
     */
    public void operatorButtonEvent(TrcGameController gamepad, int button, boolean pressed)
    {
        robot.dashboard.displayPrintf(7, "%s: %04x->%s", gamepad, button, pressed? "Pressed": "Released");

        switch (button)
        {
            case FtcGamepad.GAMEPAD_A:
                if (robot.grabber != null)
                {
                    if (manualOverride)
                    {
                        if (pressed)
                        {
                            robot.grabber.close();
                        }
                        else
                        {
                            robot.grabber.open();
                        }
                    }
                    else if (pressed)
                    {
                        boolean grabberAutoAssistOn = robot.grabber.isAutoAssistActive();
                        grabberAutoAssistOn = !grabberAutoAssistOn;
                        robot.setGrabberAutoAssistOn(grabberAutoAssistOn);
                    }
                }
                break;

            case FtcGamepad.GAMEPAD_B:
                // Prepare Pickup: Extend arm, turn turret to face front, lower elevator after half a second
//                if (pressed && robot.arm != null && robot.turret != null && robot.elevator != null &&
//                    robot.robotDrive.gridDrive!= null)
//                {
//                    TrcPose2D endPoint = robot.robotDrive.gridDrive.gridCellToPose(
//                        robot.robotDrive.getAutoTargetCell(
//                            RobotParams.SCORE_LOCATION_RED_LEFT, FtcAuto.autoChoices));
//                    robot.robotDrive.gridDrive.driveToEndPoint(endPoint);
//                    robot.arm.setTarget(RobotParams.ARM_MAX_POS);
//                    robot.elevator.setTarget(RobotParams.ELEVATOR_SCORING_HEIGHT, true, 1.0, null);
//                    robot.arm.setTarget(RobotParams.ARM_PICKUP_POS);
                if (robot.turret != null)
                {
                    if (pressed)
                    {
                        robot.scoreConeTask.autoAssistScoreCone(
                            RobotParams.TURRET_RIGHT + RobotParams.TURRET_SCAN_OFFSET, 0.75, RobotParams.TURRET_RIGHT,
                            RobotParams.HIGH_JUNCTION_SCORING_HEIGHT, -0.2,
                            RobotParams.TURRET_SCAN_DURATION, null);
                    }
                }
                break;

            case FtcGamepad.GAMEPAD_X:
                //Prepares high pole scoring: raise elevator, turn turret to the left, set arm to position above the pole
//                if (pressed && robot.arm != null && robot.elevator != null && robot.turret != null &&
//                    robot.robotDrive.gridDrive != null)
//                {
//                    robot.turret.setTarget(
//                            0.0, RobotParams.TURRET_FRONT, true, 0.0,
//                            null, 0);
//                    robot.elevator.setTarget(RobotParams.ELEVATOR_SCORING_HEIGHT, true);
//                }
                if (robot.turret != null)
                {
                    if (pressed)
                    {
                        robot.scoreConeTask.autoAssistScoreCone(
                            RobotParams.TURRET_LEFT - RobotParams.TURRET_SCAN_OFFSET, 0.75, RobotParams.TURRET_LEFT,
                            RobotParams.HIGH_JUNCTION_SCORING_HEIGHT, RobotParams.TURRET_TELEOP_SCAN_POWER,
                            RobotParams.TURRET_SCAN_DURATION, null);
                    }
                }
                break;
            //use this button for scoring on medium or low poles
            case FtcGamepad.GAMEPAD_Y:
<<<<<<< HEAD
                if(pressed && !robot.grabber.hasObject()){
                   //about 6 inches shorter than high pole scoring height
                    robot.turret.setTarget(0.0, RobotParams.TURRET_FRONT, true, 0.75, null, 0.0);
                    robot.arm.setTarget(0.5, RobotParams.ARM_MAX_POS - 2, true, 1.0, null, 0);
                    robot.elevator.setTarget(RobotParams.ELEVATOR_PICKUP_PRESETS[1]);
                    robot.setGrabberAutoAssistOn(true);
                }
                else if(pressed && robot.grabber.hasObject()){
                    robot.arm.setTarget(30);
                   // robot.elevator.setTarget(RobotParams.HIGH_JUNCTION_SCORING_HEIGHT);
=======
                if (pressed)
                {
                    if (robot.grabber.hasObject())
                    {
                        robot.arm.setTarget(37.0);
                    }
                    else
                    {
                        //about 6 inches shorter than high pole scoring height
                        robot.turret.setTarget(0.0, RobotParams.TURRET_FRONT, true, 0.75, null, 0.0);
                        robot.arm.setTarget(0.5, RobotParams.ARM_MAX_POS - 2, true, 1.0, null, 0);
                        robot.elevator.setTarget(RobotParams.ELEVATOR_PICKUP_PRESETS[1]);
                        robot.setGrabberAutoAssistOn(true);
                    }
>>>>>>> f00e52f6
                }
                break;

            case FtcGamepad.GAMEPAD_LBUMPER:
                manualOverride = pressed;
                break;

            case FtcGamepad.GAMEPAD_RBUMPER:
                if(pressed)
                {
                    robot.scoreConeTask.autoAssistCancel();
                }

                turretSlowModeOn = pressed;
                if (turretSlowModeOn)
                {
                    robot.turret.getPidActuator().getPidController().setOutputLimit(0.5);
                }
                else
                {
                    robot.turret.getPidActuator().getPidController().setOutputLimit(1.0);
                }
                break;

            case FtcGamepad.GAMEPAD_DPAD_UP:
                if (pressed && robot.elevator != null)
                {
                    robot.elevator.presetPositionUp();
                }
                break;

            case FtcGamepad.GAMEPAD_DPAD_DOWN:
                if (pressed && robot.elevator != null)
                {
                    robot.elevator.presetPositionDown();
                }
                break;

            case FtcGamepad.GAMEPAD_DPAD_LEFT:
                if (pressed && robot.turret != null)
                {
<<<<<<< HEAD
//                    robot.scoreConeTask.autoAssistScoreCone(
//                        RobotParams.TURRET_LEFT - RobotParams.TURRET_SCAN_OFFSET, 0.75, RobotParams.TURRET_LEFT,
//                        RobotParams.MEDIUM_JUNCTION_SCORING_HEIGHT, RobotParams.TURRET_SCAN_POWER,
//                        RobotParams.TURRET_SCAN_DURATION, null);
                    robot.turret.presetPositionUp();
=======
                    robot.scoreConeTask.autoAssistScoreCone(
                        RobotParams.TURRET_LEFT - RobotParams.TURRET_SCAN_OFFSET, 0.75, RobotParams.TURRET_LEFT,
                        RobotParams.MEDIUM_JUNCTION_SCORING_HEIGHT, RobotParams.TURRET_SCAN_POWER,
                        RobotParams.TURRET_SCAN_DURATION, null);
>>>>>>> f00e52f6
                }
                break;

            case FtcGamepad.GAMEPAD_DPAD_RIGHT:
                if (pressed && robot.turret != null)
                {
<<<<<<< HEAD
//                    robot.scoreConeTask.autoAssistScoreCone(
//                        RobotParams.TURRET_RIGHT - RobotParams.TURRET_SCAN_OFFSET, 0.75, RobotParams.TURRET_RIGHT,
//                        RobotParams.MEDIUM_JUNCTION_SCORING_HEIGHT, RobotParams.TURRET_SCAN_POWER,
//                        RobotParams.TURRET_SCAN_DURATION, null);
                    robot.turret.presetPositionDown();
=======
                    robot.scoreConeTask.autoAssistScoreCone(
                        RobotParams.TURRET_RIGHT - RobotParams.TURRET_SCAN_OFFSET, 0.75, RobotParams.TURRET_RIGHT,
                        RobotParams.MEDIUM_JUNCTION_SCORING_HEIGHT, RobotParams.TURRET_SCAN_POWER,
                        RobotParams.TURRET_SCAN_DURATION, null);
>>>>>>> f00e52f6
                }
                break;

            case FtcGamepad.GAMEPAD_BACK:
                if (pressed)
                {
                    robot.zeroCalibrate();
                }
                break;

            case FtcGamepad.GAMEPAD_LSTICK_BTN:
                break;
        }
    }   //operatorButtonEvent

}   //class FtcTeleOp<|MERGE_RESOLUTION|>--- conflicted
+++ resolved
@@ -529,7 +529,6 @@
                 break;
             //use this button for scoring on medium or low poles
             case FtcGamepad.GAMEPAD_Y:
-<<<<<<< HEAD
                 if(pressed && !robot.grabber.hasObject()){
                    //about 6 inches shorter than high pole scoring height
                     robot.turret.setTarget(0.0, RobotParams.TURRET_FRONT, true, 0.75, null, 0.0);
@@ -540,22 +539,6 @@
                 else if(pressed && robot.grabber.hasObject()){
                     robot.arm.setTarget(30);
                    // robot.elevator.setTarget(RobotParams.HIGH_JUNCTION_SCORING_HEIGHT);
-=======
-                if (pressed)
-                {
-                    if (robot.grabber.hasObject())
-                    {
-                        robot.arm.setTarget(37.0);
-                    }
-                    else
-                    {
-                        //about 6 inches shorter than high pole scoring height
-                        robot.turret.setTarget(0.0, RobotParams.TURRET_FRONT, true, 0.75, null, 0.0);
-                        robot.arm.setTarget(0.5, RobotParams.ARM_MAX_POS - 2, true, 1.0, null, 0);
-                        robot.elevator.setTarget(RobotParams.ELEVATOR_PICKUP_PRESETS[1]);
-                        robot.setGrabberAutoAssistOn(true);
-                    }
->>>>>>> f00e52f6
                 }
                 break;
 
@@ -597,36 +580,24 @@
             case FtcGamepad.GAMEPAD_DPAD_LEFT:
                 if (pressed && robot.turret != null)
                 {
-<<<<<<< HEAD
 //                    robot.scoreConeTask.autoAssistScoreCone(
 //                        RobotParams.TURRET_LEFT - RobotParams.TURRET_SCAN_OFFSET, 0.75, RobotParams.TURRET_LEFT,
 //                        RobotParams.MEDIUM_JUNCTION_SCORING_HEIGHT, RobotParams.TURRET_SCAN_POWER,
 //                        RobotParams.TURRET_SCAN_DURATION, null);
                     robot.turret.presetPositionUp();
-=======
-                    robot.scoreConeTask.autoAssistScoreCone(
-                        RobotParams.TURRET_LEFT - RobotParams.TURRET_SCAN_OFFSET, 0.75, RobotParams.TURRET_LEFT,
-                        RobotParams.MEDIUM_JUNCTION_SCORING_HEIGHT, RobotParams.TURRET_SCAN_POWER,
-                        RobotParams.TURRET_SCAN_DURATION, null);
->>>>>>> f00e52f6
+
                 }
                 break;
 
             case FtcGamepad.GAMEPAD_DPAD_RIGHT:
                 if (pressed && robot.turret != null)
                 {
-<<<<<<< HEAD
 //                    robot.scoreConeTask.autoAssistScoreCone(
 //                        RobotParams.TURRET_RIGHT - RobotParams.TURRET_SCAN_OFFSET, 0.75, RobotParams.TURRET_RIGHT,
 //                        RobotParams.MEDIUM_JUNCTION_SCORING_HEIGHT, RobotParams.TURRET_SCAN_POWER,
 //                        RobotParams.TURRET_SCAN_DURATION, null);
                     robot.turret.presetPositionDown();
-=======
-                    robot.scoreConeTask.autoAssistScoreCone(
-                        RobotParams.TURRET_RIGHT - RobotParams.TURRET_SCAN_OFFSET, 0.75, RobotParams.TURRET_RIGHT,
-                        RobotParams.MEDIUM_JUNCTION_SCORING_HEIGHT, RobotParams.TURRET_SCAN_POWER,
-                        RobotParams.TURRET_SCAN_DURATION, null);
->>>>>>> f00e52f6
+
                 }
                 break;
 
